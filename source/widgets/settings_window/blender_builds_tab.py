from modules.bl_api_manager import dropdown_blender_version
from modules.settings import (
    favorite_pages,
    get_bash_arguments,
    get_blender_startup_arguments,
    get_check_for_new_builds_automatically,
    get_check_for_new_builds_on_startup,
    get_enable_quick_launch_key_seq,
    get_install_template,
    get_launch_blender_no_console,
    get_mark_as_favorite,
    get_minimum_blender_stable_version,
    get_new_builds_check_frequency,
    get_platform,
    get_quick_launch_key_seq,
    get_scrape_automated_builds,
    get_scrape_stable_builds,
    get_show_daily_archive_builds,
    get_show_experimental_archive_builds,
    get_show_patch_archive_builds,
    set_bash_arguments,
    set_blender_startup_arguments,
    set_check_for_new_builds_automatically,
    set_check_for_new_builds_on_startup,
    set_enable_quick_launch_key_seq,
    set_install_template,
    set_launch_blender_no_console,
    set_mark_as_favorite,
    set_minimum_blender_stable_version,
    set_new_builds_check_frequency,
    set_quick_launch_key_seq,
    set_scrape_automated_builds,
    set_scrape_stable_builds,
    set_show_daily_archive_builds,
    set_show_experimental_archive_builds,
    set_show_patch_archive_builds,
)
from PyQt5 import QtGui
from PyQt5.QtCore import Qt
from PyQt5.QtWidgets import (
    QCheckBox,
    QComboBox,
    QFormLayout,
    QGridLayout,
    QLabel,
    QLineEdit,
    QSpinBox,
)
from widgets.settings_form_widget import SettingsFormWidget

from .settings_group import SettingsGroup


class BlenderBuildsTabWidget(SettingsFormWidget):
    def __init__(self, parent=None):
        super().__init__(parent=parent)

        # Checking for builds settings
        self.buildcheck_settings = SettingsGroup("Checking For Builds", parent=self)

        # Minimum stable blender download version (this is mainly for cleanliness and speed)
        self.MinStableBlenderVer = QComboBox()
<<<<<<< HEAD
        # TODO: Add a "custom" key with a new section for custom min version input (useful if you want to fetch very old versions)
        keys = list(dropdown_blender_version().keys())
        self.MinStableBlenderVer.addItems(keys)
        self.MinStableBlenderVer.setCurrentText(get_minimum_blender_stable_version())
=======
        self.MinStableBlenderVer.addItems(blender_minimum_versions.keys())
        self.MinStableBlenderVer.setToolTip(
            "Minimum stable Blender version to scrape\
            \nDEFAULT: 3.2"
        )
        self.MinStableBlenderVer.setCurrentIndex(get_minimum_blender_stable_version())
>>>>>>> 9a560dda
        self.MinStableBlenderVer.activated[str].connect(self.change_minimum_blender_stable_version)

        # Whether to check for new builds based on a timer
        self.CheckForNewBuildsAutomatically = QCheckBox()
        self.CheckForNewBuildsAutomatically.setChecked(False)
        self.CheckForNewBuildsAutomatically.clicked.connect(self.toggle_check_for_new_builds_automatically)
        self.CheckForNewBuildsAutomatically.setText("Check automatically")
        self.CheckForNewBuildsAutomatically.setToolTip(
            "Check for new Blender builds automatically\
            \nDEFAULT: Off"
        )
        # How often to check for new builds if ^^ enabled
        self.NewBuildsCheckFrequency = QSpinBox()
        self.NewBuildsCheckFrequency.setEnabled(get_check_for_new_builds_automatically())
        self.NewBuildsCheckFrequency.setContextMenuPolicy(Qt.ContextMenuPolicy.NoContextMenu)
        self.NewBuildsCheckFrequency.setToolTip(
            "Time in hours between new Blender builds check\
            \nDEFAULT: 12h"
        )
        self.NewBuildsCheckFrequency.setMaximum(24 * 7 * 4)  # 4 weeks?
        self.NewBuildsCheckFrequency.setMinimum(12)
        self.NewBuildsCheckFrequency.setPrefix("Interval: ")
        self.NewBuildsCheckFrequency.setSuffix("h")
        self.NewBuildsCheckFrequency.setValue(get_new_builds_check_frequency())
        self.NewBuildsCheckFrequency.editingFinished.connect(self.new_builds_check_frequency_changed)
        # Whether to check on startup
        self.CheckForNewBuildsOnStartup = QCheckBox()
        self.CheckForNewBuildsOnStartup.setChecked(get_check_for_new_builds_on_startup())
        self.CheckForNewBuildsOnStartup.clicked.connect(self.toggle_check_on_startup)
        self.CheckForNewBuildsOnStartup.setText("On startup")
        self.CheckForNewBuildsOnStartup.setToolTip(
            "Check for new Blender builds on Blender Launcher startup\
            \nDEFAULT: On"
        )

        # Scraping builds settings
        self.ScrapeStableBuilds = QCheckBox(self)
        self.ScrapeStableBuilds.setChecked(get_scrape_stable_builds())
        self.ScrapeStableBuilds.clicked.connect(self.toggle_scrape_stable_builds)
        self.ScrapeStableBuilds.setText("Scrape stable builds")
        self.ScrapeStableBuilds.setToolTip(
            "Scrape stable Blender builds\
            \nDEFAULT: On"
        )
        self.ScrapeAutomatedBuilds = QCheckBox(self)
        self.ScrapeAutomatedBuilds.setChecked(get_scrape_automated_builds())
        self.ScrapeAutomatedBuilds.clicked.connect(self.toggle_scrape_automated_builds)
        self.ScrapeAutomatedBuilds.setText("Scrape automated builds (daily/experimental/patch)")
        self.ScrapeAutomatedBuilds.setToolTip(
            "Scrape daily, experimental, and patch Blender builds\
            \nDEFAULT: On"
        )

        # Show Archive Builds
        self.show_daily_archive_builds = QCheckBox(self)
        self.show_daily_archive_builds.setText("Show Daily Archived Builds")
        self.show_daily_archive_builds.setToolTip(
            "Show Daily Archived Builds\
            \nDEFAULT: Off"
        )
        self.show_daily_archive_builds.setChecked(get_show_daily_archive_builds())
        self.show_daily_archive_builds.clicked.connect(self.toggle_show_daily_archive_builds)
        self.show_experimental_archive_builds = QCheckBox(self)
        self.show_experimental_archive_builds.setText("Show Experimental Archived Builds")
        self.show_experimental_archive_builds.setToolTip(
            "Show Experimental Archived Builds\
            \nDEFAULT: Off"
        )
        self.show_experimental_archive_builds.setChecked(get_show_experimental_archive_builds())
        self.show_experimental_archive_builds.clicked.connect(self.toggle_show_experimental_archive_builds)
        self.show_patch_archive_builds = QCheckBox(self)
        self.show_patch_archive_builds.setText("Show Patch Archived Builds")
        self.show_patch_archive_builds.setToolTip(
            "Show Patch Archived Builds\
            \nDEFAULT: Off"
        )
        self.show_patch_archive_builds.setChecked(get_show_patch_archive_builds())
        self.show_patch_archive_builds.clicked.connect(self.toggle_show_patch_archive_builds)

        # Layout
        self.scraping_builds_layout = QGridLayout()
        self.scraping_builds_layout.addWidget(self.CheckForNewBuildsAutomatically, 0, 0, 1, 1)
        self.scraping_builds_layout.addWidget(self.NewBuildsCheckFrequency, 0, 1, 1, 1)
        self.scraping_builds_layout.addWidget(self.CheckForNewBuildsOnStartup, 1, 0, 1, 2)
        self.scraping_builds_layout.addWidget(QLabel("Minimum stable build to scrape", self), 2, 0, 1, 1)
        self.scraping_builds_layout.addWidget(self.MinStableBlenderVer, 2, 1, 1, 1)
        self.scraping_builds_layout.addWidget(self.ScrapeStableBuilds, 3, 0, 1, 2)
        self.scraping_builds_layout.addWidget(self.ScrapeAutomatedBuilds, 4, 0, 1, 2)
        self.scraping_builds_layout.addWidget(self.show_daily_archive_builds, 5, 0, 1, 2)
        self.scraping_builds_layout.addWidget(self.show_experimental_archive_builds, 6, 0, 1, 2)
        self.scraping_builds_layout.addWidget(self.show_patch_archive_builds, 7, 0, 1, 2)
        self.buildcheck_settings.setLayout(self.scraping_builds_layout)

        # Downloading builds settings
        self.download_settings = SettingsGroup("Downloading & Saving Builds", parent=self)

        # Mark As Favorite
        self.EnableMarkAsFavorite = QCheckBox()
        self.EnableMarkAsFavorite.setText("Mark as Favorite")
        self.EnableMarkAsFavorite.setToolTip(
            "Mark a tab as favorite to quickly access it\
            \nDEFAULT: Off"
        )
        self.EnableMarkAsFavorite.setChecked(get_mark_as_favorite() != 0)
        self.EnableMarkAsFavorite.clicked.connect(self.toggle_mark_as_favorite)
        self.MarkAsFavorite = QComboBox()
        self.MarkAsFavorite.addItems([fav for fav in favorite_pages if fav != "Disable"])
        self.MarkAsFavorite.setToolTip(
            "Select a tab to mark as favorite\
            \nDEFAULT: Stable Releases"
        )
        self.MarkAsFavorite.setCurrentIndex(max(get_mark_as_favorite() - 1, 0))
        self.MarkAsFavorite.activated[str].connect(self.change_mark_as_favorite)
        self.MarkAsFavorite.setEnabled(self.EnableMarkAsFavorite.isChecked())

        # Install Template
        self.InstallTemplate = QCheckBox()
        self.InstallTemplate.setText("Install Template")
        self.InstallTemplate.setToolTip(
            "Installs a template on newly added builds to the Library tab\
            \nDEFAULT: Off"
        )
        self.InstallTemplate.clicked.connect(self.toggle_install_template)
        self.InstallTemplate.setChecked(get_install_template())

        self.downloading_layout = QGridLayout()
        self.downloading_layout.addWidget(self.EnableMarkAsFavorite, 0, 0, 1, 1)
        self.downloading_layout.addWidget(self.MarkAsFavorite, 0, 1, 1, 1)
        self.downloading_layout.addWidget(self.InstallTemplate, 1, 0, 1, 2)
        self.download_settings.setLayout(self.downloading_layout)

        # Launching builds settings
        self.launching_settings = SettingsGroup("Launching Builds", parent=self)

        # Quick Launch Key Sequence
        self.EnableQuickLaunchKeySeq = QCheckBox()
        self.EnableQuickLaunchKeySeq.setText("Quick Launch Global Shortcut")
        self.EnableQuickLaunchKeySeq.setToolTip(
            "Enable a global shortcut to quickly launch Blender\
            \nDEFAULT: On"
        )
        self.EnableQuickLaunchKeySeq.clicked.connect(self.toggle_enable_quick_launch_key_seq)
        self.EnableQuickLaunchKeySeq.setChecked(get_enable_quick_launch_key_seq())
        self.QuickLaunchKeySeq = QLineEdit()
        self.QuickLaunchKeySeq.setEnabled(get_enable_quick_launch_key_seq())
        self.QuickLaunchKeySeq.keyPressEvent = self._keyPressEvent
        self.QuickLaunchKeySeq.setText(str(get_quick_launch_key_seq()))
        self.QuickLaunchKeySeq.setToolTip(
            "Global shortcut to quickly launch Blender\
            \nDEFAULT: ctrl + f11"
        )
        self.QuickLaunchKeySeq.setContextMenuPolicy(Qt.ContextMenuPolicy.NoContextMenu)
        self.QuickLaunchKeySeq.setCursorPosition(0)
        self.QuickLaunchKeySeq.editingFinished.connect(self.update_quick_launch_key_seq)
        # Run Blender using blender-launcher.exe
        self.LaunchBlenderNoConsole = QCheckBox()
        self.LaunchBlenderNoConsole.setText("Hide Console On Startup")
        self.LaunchBlenderNoConsole.setToolTip(
            "Hide the console window when launching Blender\
            \nDEFAULT: On"
        )
        self.LaunchBlenderNoConsole.clicked.connect(self.toggle_launch_blender_no_console)
        self.LaunchBlenderNoConsole.setChecked(get_launch_blender_no_console())
        # Blender Startup Arguments
        self.BlenderStartupArguments = QLineEdit()
        self.BlenderStartupArguments.setText(str(get_blender_startup_arguments()))
        self.BlenderStartupArguments.setToolTip(
            "Arguments to pass to when launching Blender (after the Blender executable i.e. [… <args>]\
            \nDEFAULT: None\
            \nExample: --background"
        )
        self.BlenderStartupArguments.setContextMenuPolicy(Qt.ContextMenuPolicy.NoContextMenu)
        self.BlenderStartupArguments.setCursorPosition(0)
        self.BlenderStartupArguments.editingFinished.connect(self.update_blender_startup_arguments)
        # Command Line Arguments
        self.BashArguments = QLineEdit()
        self.BashArguments.setText(str(get_bash_arguments()))
        self.BashArguments.setToolTip(
            "Instructions to pass to bash when launching Blender (before the Blender executable i.e. [<args> …])\
            \nDEFAULT: None\
            \nExample: env __NV_PRIME_RENDER_OFFLOAD=1 __GLX_VENDOR_LIBRARY_NAME=nvidia nohup"
        )
        self.BashArguments.setContextMenuPolicy(Qt.ContextMenuPolicy.NoContextMenu)
        self.BashArguments.setCursorPosition(0)
        self.BashArguments.editingFinished.connect(self.update_bash_arguments)

        self.launching_layout = QFormLayout()
        self.launching_layout.addRow(self.EnableQuickLaunchKeySeq, self.QuickLaunchKeySeq)
        if get_platform() == "Windows":
            self.launching_layout.addRow(self.LaunchBlenderNoConsole)
        if get_platform() == "Linux":
            self.launching_layout.addRow(QLabel("Bash Arguments:", self))
            self.launching_layout.addRow(self.BashArguments)

        self.launching_layout.addRow(QLabel("Startup Arguments:", self))
        self.launching_layout.addRow(self.BlenderStartupArguments)

        self.launching_settings.setLayout(self.launching_layout)

        # Layout
        self.addRow(self.buildcheck_settings)
        self.addRow(self.download_settings)
        self.addRow(self.launching_settings)

    def change_mark_as_favorite(self, page):
        set_mark_as_favorite(page)

    def change_minimum_blender_stable_version(self, minimum):
        set_minimum_blender_stable_version(minimum)

    def update_blender_startup_arguments(self):
        args = self.BlenderStartupArguments.text()
        set_blender_startup_arguments(args)

    def update_bash_arguments(self):
        args = self.BashArguments.text()
        set_bash_arguments(args)

    def toggle_install_template(self, is_checked):
        set_install_template(is_checked)

    def toggle_mark_as_favorite(self, is_checked):
        self.MarkAsFavorite.setEnabled(is_checked)
        if is_checked:
            set_mark_as_favorite(self.MarkAsFavorite.currentText())
        else:
            set_mark_as_favorite("Disable")

    def toggle_launch_blender_no_console(self, is_checked):
        set_launch_blender_no_console(is_checked)

    def update_quick_launch_key_seq(self):
        key_seq = self.QuickLaunchKeySeq.text()
        set_quick_launch_key_seq(key_seq)

    def toggle_enable_quick_launch_key_seq(self, is_checked):
        set_enable_quick_launch_key_seq(is_checked)
        self.QuickLaunchKeySeq.setEnabled(is_checked)

    def _keyPressEvent(self, e: QtGui.QKeyEvent) -> None:
        MOD_MASK = Qt.Modifier.CTRL | Qt.Modifier.ALT | Qt.Modifier.SHIFT
        key_name = ""
        key = e.key()
        modifiers = int(e.modifiers())

        if (
            modifiers
            and modifiers & MOD_MASK == modifiers
            and key > 0
            and key not in {Qt.Key.Key_Shift, Qt.Key.Key_Alt, Qt.Key.Key_Control, Qt.Key.Key_Meta}
        ):
            key_name = QtGui.QKeySequence(modifiers + key).toString()
        elif not modifiers and (key != Qt.Key.Key_Meta):
            key_name = QtGui.QKeySequence(key).toString()

        if key_name != "":
            # Remap <Shift + *> keys sequences
            if "Shift" in key_name:
                alt_chars = '~!@#$%^&*()_+|{}:"<>?'
                real_chars = r"`1234567890-=\[];',./"
                trans_table = str.maketrans(alt_chars, real_chars)
                trans = key_name[-1].translate(trans_table)
                key_name = key_name[:-1] + trans

            self.QuickLaunchKeySeq.setText(key_name.lower())

        return super().keyPressEvent(e)

    def toggle_check_for_new_builds_automatically(self, is_checked):
        set_check_for_new_builds_automatically(is_checked)
        self.NewBuildsCheckFrequency.setEnabled(is_checked)

    def new_builds_check_frequency_changed(self):
        set_new_builds_check_frequency(self.NewBuildsCheckFrequency.value() * 60)

    def toggle_check_on_startup(self, is_checked):
        set_check_for_new_builds_on_startup(is_checked)
        self.CheckForNewBuildsOnStartup.setChecked(is_checked)

    def toggle_scrape_stable_builds(self, is_checked):
        set_scrape_stable_builds(is_checked)
        self.ScrapeStableBuilds.setChecked(is_checked)

    def toggle_scrape_automated_builds(self, is_checked):
        set_scrape_automated_builds(is_checked)
        self.ScrapeAutomatedBuilds.setChecked(is_checked)

    def toggle_show_daily_archive_builds(self, is_checked):
        set_show_daily_archive_builds(is_checked)
        self.show_daily_archive_builds.setChecked(is_checked)

    def toggle_show_experimental_archive_builds(self, is_checked):
        set_show_experimental_archive_builds(is_checked)
        self.show_experimental_archive_builds.setChecked(is_checked)

    def toggle_show_patch_archive_builds(self, is_checked):
        set_show_patch_archive_builds(is_checked)
        self.show_patch_archive_builds.setChecked(is_checked)<|MERGE_RESOLUTION|>--- conflicted
+++ resolved
@@ -60,19 +60,14 @@
 
         # Minimum stable blender download version (this is mainly for cleanliness and speed)
         self.MinStableBlenderVer = QComboBox()
-<<<<<<< HEAD
         # TODO: Add a "custom" key with a new section for custom min version input (useful if you want to fetch very old versions)
         keys = list(dropdown_blender_version().keys())
         self.MinStableBlenderVer.addItems(keys)
-        self.MinStableBlenderVer.setCurrentText(get_minimum_blender_stable_version())
-=======
-        self.MinStableBlenderVer.addItems(blender_minimum_versions.keys())
         self.MinStableBlenderVer.setToolTip(
             "Minimum stable Blender version to scrape\
             \nDEFAULT: 3.2"
         )
-        self.MinStableBlenderVer.setCurrentIndex(get_minimum_blender_stable_version())
->>>>>>> 9a560dda
+        self.MinStableBlenderVer.setCurrentText(get_minimum_blender_stable_version())
         self.MinStableBlenderVer.activated[str].connect(self.change_minimum_blender_stable_version)
 
         # Whether to check for new builds based on a timer
