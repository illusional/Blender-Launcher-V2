from __future__ import annotations

import re
from enum import Enum
from pathlib import Path
from typing import TYPE_CHECKING, Literal

from modules.build_info import BuildInfo, ReadBuildTask, parse_blender_ver
from modules.enums import MessageType
from modules.settings import get_install_template, get_library_folder
from PyQt5.QtCore import Qt, pyqtSignal, pyqtSlot
from PyQt5.QtWidgets import QHBoxLayout, QLabel, QPushButton, QVBoxLayout
from threads.downloader import DownloadTask
from threads.extractor import ExtractTask
from threads.renamer import RenameTask
from threads.template_installer import TemplateTask
from widgets.base_build_widget import BaseBuildWidget
from widgets.base_progress_bar_widget import BaseProgressBarWidget
from widgets.build_state_widget import BuildStateWidget
from widgets.datetime_widget import DateTimeWidget
from widgets.elided_text_label import ElidedTextLabel

if TYPE_CHECKING:
    from widgets.base_page_widget import BasePageWidget
    from widgets.library_widget import LibraryWidget
    from windows.main_window import BlenderLauncher


class DownloadState(Enum):
    IDLE = 1
    DOWNLOADING = 2
    EXTRACTING = 3
    READING = 4
    RENAMING = 5


class DownloadWidget(BaseBuildWidget):
    focus_installed_widget = pyqtSignal(BaseBuildWidget)

    def __init__(self, parent: BlenderLauncher, list_widget, item, build_info, installed, show_new=False):
        super().__init__(parent=parent)
        self.parent: BlenderLauncher = parent
        self.list_widget = list_widget
        self.item = item
        self.build_info: BuildInfo = build_info
        self.show_new = show_new
        self.installed: LibraryWidget | None = None
        self.state = DownloadState.IDLE
        self.build_dir = None
        self.source_file = None


        self.progressBar = BaseProgressBarWidget()
        self.progressBar.setFont(self.parent.font_8)
        self.progressBar.setFixedHeight(18)
        self.progressBar.hide()

        self.downloadButton = QPushButton("Download")
        self.downloadButton.setFixedWidth(85)
        self.downloadButton.setProperty("LaunchButton", True)
        self.downloadButton.clicked.connect(self.init_downloader)
        self.downloadButton.setCursor(Qt.CursorShape.PointingHandCursor)

        self.installedButton = QPushButton("Installed")
        self.installedButton.setFixedWidth(85)
        self.installedButton.setProperty("InstalledButton", True)
        self.installedButton.clicked.connect(self.focus_installed)

        self.cancelButton = QPushButton("Cancel")
        self.cancelButton.setFixedWidth(85)
        self.cancelButton.setProperty("CancelButton", True)
        self.cancelButton.clicked.connect(self.download_cancelled)
        self.cancelButton.setCursor(Qt.CursorShape.PointingHandCursor)
        self.cancelButton.hide()

        self.main_hl = QHBoxLayout()
        self.main_hl.setContentsMargins(2, 2, 0, 2)
        self.main_hl.setSpacing(0)

        self.sub_vl = QVBoxLayout()
        self.sub_vl.setContentsMargins(0, 0, 0, 0)
        self.main_hl.setSpacing(0)

        self.build_info_hl = QHBoxLayout()
        self.build_info_hl.setContentsMargins(0, 0, 0, 0)
        self.main_hl.setSpacing(0)

        self.progress_bar_hl = QHBoxLayout()
        self.progress_bar_hl.setContentsMargins(16, 0, 8, 0)
        self.main_hl.setSpacing(0)

        if self.build_info.branch == "lts":
            branch_name = "LTS"
            subversion = self.build_info.semversion
        elif self.build_info.branch == "daily":
            branch = self.build_info.semversion.prerelease
            if branch is not None:
                branch = branch.rsplit(".", 1)[0].title()
            else:
                branch = self.build_info.subversion.split("-", 1)[-1].title()
            branch_name = branch
            subversion = self.build_info.semversion.finalize_version()
        elif self.build_info.branch == "stable":
            branch_name = self.build_info.branch.title()
            subversion = self.build_info.semversion
        else:
            branch = self.build_info.semversion.prerelease
            if branch is None:
                branch = str(self.build_info.semversion.finalize_version())
            branch_name = branch.title()
            subversion = self.build_info.semversion.finalize_version()

        self.subversionLabel = QLabel(str(subversion))
        self.subversionLabel.setFixedWidth(85)
        self.subversionLabel.setIndent(20)
        self.subversionLabel.setToolTip(str(self.build_info.semversion))

        self.branchLabel = ElidedTextLabel(branch_name)
        self.commitTimeLabel = DateTimeWidget(self.build_info.commit_time, self.build_info.build_hash)
        self.build_state_widget = BuildStateWidget(parent)

        self.build_info_hl.addWidget(self.subversionLabel)
        self.build_info_hl.addWidget(self.branchLabel, stretch=1)
        self.build_info_hl.addWidget(self.commitTimeLabel)

        if self.show_new and not self.installed:
            self.build_state_widget.setNewBuild(True)

        self.progress_bar_hl.addWidget(self.progressBar)

        self.sub_vl.addLayout(self.build_info_hl)
        self.sub_vl.addLayout(self.progress_bar_hl)

        self.main_hl.addWidget(self.downloadButton)
        self.main_hl.addWidget(self.cancelButton)
        self.main_hl.addWidget(self.installedButton)
        self.main_hl.addLayout(self.sub_vl)
        self.main_hl.addWidget(self.build_state_widget)

        if installed:
            self.setInstalled(installed)
        else:
            self.installedButton.hide()

        self.setLayout(self.main_hl)

        if self.build_info.branch in "stable lts":
            self.menu.addAction(self.showReleaseNotesAction)
        else:
            regexp = re.compile(r"D\d{5}")

            if regexp.search(self.build_info.branch):
                self.showReleaseNotesAction.setText("Show Patch Details")
                self.menu.addAction(self.showReleaseNotesAction)

    def context_menu(self):
        if self.installed:
            self.installed.context_menu()
            return

        self.menu.trigger()

    def mouseDoubleClickEvent(self, event):
        if self.state != DownloadState.DOWNLOADING and not self.installed:
            self.init_downloader()
        elif self.installed:
            self.focus_installed()

    @pyqtSlot()
    def focus_installed(self):
        self.focus_installed_widget.emit(self.installed)

    def mouseReleaseEvent(self, event):
        if self.show_new is True:
            self.build_state_widget.setNewBuild(False)
            self.show_new = False

    def init_downloader(self):
        self.item.setSelected(True)

        if self.show_new is True:
            self.build_state_widget.setNewBuild(False)
            self.show_new = False

        assert self.parent.manager is not None
        self.set_state(DownloadState.DOWNLOADING)
        self.dl_task = DownloadTask(
            manager=self.parent.manager,
            link=self.build_info.link,
        )
        self.dl_task.progress.connect(self.progressBar.set_progress)
        self.dl_task.finished.connect(self.init_extractor)
        self.parent.task_queue.append(self.dl_task)

    def set_state(self, state: DownloadState):
        self.state = state
        if state == DownloadState.IDLE:
            self.progressBar.hide()
            self.cancelButton.hide()
            self.build_state_widget.setDownload(False)
            self.build_state_widget.setExtract(False)
        if state == DownloadState.DOWNLOADING:
            self.progressBar.set_title("Downloading")
            self.progressBar.show()
            self.cancelButton.show()
            self.cancelButton.setEnabled(True)
            self.downloadButton.hide()
            self.build_state_widget.setDownload()
        elif state == DownloadState.EXTRACTING:
            self.progressBar.show()
            self.progressBar.set_title("Extracting")
            self.cancelButton.setEnabled(False)
            self.build_state_widget.setExtract()
        elif state == DownloadState.READING:
            self.progressBar.show()
        # elif state == DownloadState.RENAMING:

    def init_extractor(self, source):
        self.set_state(DownloadState.EXTRACTING)

        library_folder = Path(get_library_folder())

        if self.build_info.branch in ("stable", "lts"):
            dist = library_folder / "stable"
        elif self.build_info.branch == "daily":
            dist = library_folder / "daily"
        else:
            dist = library_folder / "experimental"

        self.source_file = source
        a = ExtractTask(file=source, destination=dist)
        a.progress.connect(self.progressBar.set_progress)
        a.finished.connect(self.init_template_installer)
        self.parent.task_queue.append(a)

    def init_template_installer(self, dist: Path):
        self.build_state_widget.setExtract(False)
        self.build_dir = dist

        if get_install_template():
            self.progressBar.set_title("Copying data...")
            t = TemplateTask(destination=self.build_dir)
            t.finished.connect(self.download_get_info)
            self.parent.task_queue.append(t)
        else:
            self.download_get_info()

    def download_cancelled(self):
        self.item.setSelected(True)
        self.set_state(DownloadState.IDLE)
        self.cancelButton.hide()
        self.downloadButton.show()
        if not self.parent.kill_thread_with_task(self.dl_task):  # killing failed
            if self.dl_task in self.parent.task_queue:
                self.parent.task_queue.remove(self.dl_task)
        self.build_state_widget.setDownload(False)

    def download_get_info(self):
        self.set_state(DownloadState.READING)
        if self.parent.platform == "Linux":
            archive_name = Path(self.build_info.link).with_suffix("").stem
        else:
            archive_name = Path(self.build_info.link).stem

        assert self.build_dir is not None

        # If the returned version from the executable is invalid it might break loading.
        ver = parse_blender_ver(self.build_dir.name, search=True)

        a = ReadBuildTask(
            self.build_dir,
            archive_name=archive_name,
            version=ver,
        )
        a.finished.connect(self.download_rename)
        a.failure.connect(lambda: print("Reading failed"))
        self.parent.task_queue.append(a)

    def download_rename(self, build_info: BuildInfo):
<<<<<<< HEAD
        self.state = DownloadState.RENAMING
        new_name = f"blender-{build_info.full_semversion}"
=======
        self.set_state(DownloadState.RENAMING)
        new_name = f"blender-{build_info.subversion}+{build_info.branch}.{build_info.build_hash}"
>>>>>>> 41781cc4
        assert self.build_dir is not None
        t = RenameTask(
            src=self.build_dir,
            dst_name=new_name,
        )
        t.finished.connect(self.download_finished)
        t.failure.connect(lambda: print("Renaming failed"))
        self.parent.task_queue.append(t)

    def download_finished(self, path):
        self.set_state(DownloadState.IDLE)

        if path is None:
            path = self.build_dir

        if path is not None:
            widget = self.parent.draw_to_library(path, True)

            assert self.source_file is not None
            self.parent.clear_temp(self.source_file)

            name = f"{self.subversionLabel.text()} {self.branchLabel.text} {self.build_info.commit_time}"
            self.parent.show_message(
                f"Blender {name} download finished!",
                message_type=MessageType.DOWNLOADFINISHED,
            )
            self.setInstalled(widget)

    def setInstalled(self, build_widget: BaseBuildWidget):
        if self.state == DownloadState.IDLE:
            build_widget.destroyed.connect(self.uninstalled)
            self.downloadButton.hide()
            self.installedButton.show()
            self.cancelButton.hide()
            self.progressBar.hide()
            self.installed = build_widget

    @pyqtSlot()
    def uninstalled(self):
        self.installedButton.hide()
        self.downloadButton.show()
        self.installed = None<|MERGE_RESOLUTION|>--- conflicted
+++ resolved
@@ -277,13 +277,8 @@
         self.parent.task_queue.append(a)
 
     def download_rename(self, build_info: BuildInfo):
-<<<<<<< HEAD
-        self.state = DownloadState.RENAMING
+        self.set_state(DownloadState.RENAMING)
         new_name = f"blender-{build_info.full_semversion}"
-=======
-        self.set_state(DownloadState.RENAMING)
-        new_name = f"blender-{build_info.subversion}+{build_info.branch}.{build_info.build_hash}"
->>>>>>> 41781cc4
         assert self.build_dir is not None
         t = RenameTask(
             src=self.build_dir,
