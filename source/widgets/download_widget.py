--- conflicted
+++ resolved
@@ -34,11 +34,7 @@
     def __init__(self, parent: "BlenderLauncher", list_widget, item, build_info,
                  show_new=False):
         super().__init__(parent=parent)
-<<<<<<< HEAD
-        self.parent: "BlenderLauncher" = parent
-=======
         self.parent = parent
->>>>>>> 01a66ebd
         self.list_widget = list_widget
         self.item = item
         self.build_info = build_info
