from __future__ import annotations

import json
import logging
import re
import sys
import time
import traceback
from datetime import datetime, timezone
from pathlib import Path
from typing import TYPE_CHECKING
from urllib.parse import urljoin

import lxml
from bs4 import BeautifulSoup, SoupStrainer
from modules._platform import get_platform, set_locale
from modules.build_info import BuildInfo
from PyQt5.QtCore import QThread, pyqtSignal

if TYPE_CHECKING:
    from modules.connection_manager import ConnectionManager


class Scraper(QThread):
    links = pyqtSignal(BuildInfo)
    new_bl_version = pyqtSignal(str)
    error = pyqtSignal()

    def __init__(self, parent, man):
        QThread.__init__(self)
        self.parent = parent
        self.manager: ConnectionManager = man
        self.platform = get_platform()
        self.json_platform = {
            "Windows": "windows",
            "Linux": "linux",
            "macOS": "darwin",
        }.get(self.platform, self.platform)

        if self.platform == "Windows":
            regex_filter = r"blender-.+win.+64.+zip$"
        elif self.platform == "Linux":
            regex_filter = r"blender-.+lin.+64.+tar+(?!.*sha256).*"
        elif self.platform == "macOS":
            regex_filter = r"blender-.+(macOS|darwin).+dmg$"

        self.b3d_link = re.compile(regex_filter, re.IGNORECASE)
        self.hash = re.compile(r"\w{12}")
        self.subversion = re.compile(r"-\d\.[a-zA-Z0-9.]+-")

    def run(self):
        self.get_download_links()
        latest_tag = self.get_latest_tag()
        if latest_tag is not None:
            self.new_bl_version.emit(self.get_latest_tag())
        self.manager.manager.clear()

<<<<<<< HEAD
    def get_latest_tag(self) -> str | None:
        r = self.manager._request(
=======
    def get_latest_tag(self):
        r = self.manager.request(
>>>>>>> 01a66ebd
            "GET", "https://github.com/Victor-IX/Blender-Launcher/releases/latest")

        if r is None:
            return None

        url = r.geturl()
        tag = url.rsplit("/", 1)[-1]

        r.release_conn()
        r.close()

        return tag

    def get_download_links(self):
        # Stable Builds
        self.scrap_stable_releases()

        # Daily, Experimental build
        self.gather_automated_builds()

    def gather_automated_builds(self):
        base_fmt = "https://builder.blender.org/download/{}/?format=json&v=1"
        for branch_type in ("daily", "experimental", "patch"):
            url = base_fmt.format(branch_type)
            r = self.manager.request("GET", url)

            if r is None:
                continue

            data = json.loads(r.data)
            for build in data:
                if build["platform"] == self.json_platform and self.b3d_link.match(build["file_name"]):
                    new_build = self.new_build_from_dict(build, branch_type)
                    self.links.emit(new_build)

    def new_build_from_dict(self, build, branch_type):
        self.strptime = datetime.fromtimestamp(build["file_mtime"], tz=timezone.utc)
        commit_time = self.strptime.strftime("%d-%b-%y-%H:%M")
        subversion = build["version"]
        branch = branch_type
        build_var = ""
        if build["patch"] is not None and branch_type != "daily":
            build_var = build["patch"]

        if build["release_cycle"] is not None and branch_type == "daily":
            build_var = build["release_cycle"]
            branch = build["branch"]

        if build["branch"] and branch_type == "experimental":
            build_var = build["branch"]
        if build_var:
            subversion = f"{subversion} {build_var}"

        return BuildInfo(
            build["url"],
            subversion,
            build["hash"],
            commit_time,
            branch_type,
        )

    def scrap_download_links(self, url, branch_type, _limit=None, stable=False):
        r = self.manager.request("GET", url)

        if r is None:
            return

        content = r.data

        soup_stainer = SoupStrainer("a", href=True)
        soup = BeautifulSoup(content, "lxml", parse_only=soup_stainer)

        for tag in soup.find_all(limit=_limit, href=self.b3d_link):
            build_info = self.new_blender_build(tag, url, branch_type)

            if build_info is not None:
                self.links.emit(build_info)

        r.release_conn()
        r.close()

    def new_blender_build(self, tag, url, branch_type):
        link = urljoin(url, tag["href"]).rstrip("/")
        r = self.manager.request("HEAD", link)

        if r is None:
            return None

        if r.status != 200:
            return None

        info = r.headers

        commit_time = None
        build_hash = None

        stem = Path(link).stem
        match = re.findall(self.hash, stem)

        if match:
            build_hash = match[-1].replace("-", "")

        match = re.search(self.subversion, stem)
        subversion = match.group(0).replace("-", "")

        if branch_type == "stable":
            branch = "stable"
        else:
            build_var = ""
            tag = tag.find_next("span", class_="build-var")

            # For some reason tag can be None on macOS
            if tag is not None:
                build_var = tag.get_text()

            if self.platform == "macOS":
                if "arm64" in link:
                    build_var = "{} │ {}".format(build_var, "Arm")
                elif "x86_64" in link:
                    build_var = "{} │ {}".format(build_var, "Intel")

            if branch_type == "experimental":
                branch = build_var
            elif branch_type == "daily":
                branch = "daily"
                subversion = f"{subversion} {build_var}"

        if commit_time is None:
            set_locale()
            self.strptime = time.strptime(info["last-modified"], "%a, %d %b %Y %H:%M:%S %Z")
            commit_time = time.strftime("%d-%b-%y-%H:%M", self.strptime)

        r.release_conn()
        r.close()
        return BuildInfo(link, subversion, build_hash, commit_time, branch)

    def scrap_stable_releases(self):
        url = "https://download.blender.org/release/"
        r = self.manager.request("GET", url)

        if r is None:
            return

        content = r.data
        soup = BeautifulSoup(content, "lxml")

        b3d_link = re.compile(r"Blender\d+\.\d+")
        subversion = re.compile(r"\d+\.\d+")

        releases = soup.find_all(href=b3d_link)
        if not any(releases):
            print("Failed to gather stable releases")

        for release in releases:
            href = release["href"]
            match = re.search(subversion, href)

            if float(match.group(0)) >= 3.0:
                self.scrap_download_links(urljoin(url, href), "stable", stable=True)

        r.release_conn()
        r.close()<|MERGE_RESOLUTION|>--- conflicted
+++ resolved
@@ -55,13 +55,8 @@
             self.new_bl_version.emit(self.get_latest_tag())
         self.manager.manager.clear()
 
-<<<<<<< HEAD
     def get_latest_tag(self) -> str | None:
-        r = self.manager._request(
-=======
-    def get_latest_tag(self):
         r = self.manager.request(
->>>>>>> 01a66ebd
             "GET", "https://github.com/Victor-IX/Blender-Launcher/releases/latest")
 
         if r is None:
