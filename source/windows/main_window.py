--- conflicted
+++ resolved
@@ -179,7 +179,7 @@
         self.SettingsButton.clicked.connect(self.show_settings_window)
         self.DocsButton = WHeaderButton(self.icons.wiki, "", self)
         self.DocsButton.setToolTip("Open documentation")
-        self.DocsButton.clicked.connect(lambda: webbrowser.open("https://Victor-IX.github.io/Blender-Launcher"))
+        self.DocsButton.clicked.connect(lambda: webbrowser.open("https://Victor-IX.github.io/Blender-Launcher-V2"))
 
         self.SettingsButton.setProperty("HeaderButton", True)
         self.DocsButton.setProperty("HeaderButton", True)
@@ -303,16 +303,6 @@
         self.LibraryToolBox.setCurrentIndex(get_default_library_page())
         self.DownloadsToolBox.setCurrentIndex(get_default_downloads_page())
 
-<<<<<<< HEAD
-=======
-        # Connect buttons
-        self.SettingsButton.clicked.connect(self.show_settings_window)
-        self.DocsButton.clicked.connect(lambda: webbrowser.open(
-            "https://Victor-IX.github.io/Blender-Launcher-V2"))
-        self.MinimizeButton.clicked.connect(self.showMinimized)
-        self.CloseButton.clicked.connect(self.close)
-
->>>>>>> 1af72fff
         # Status bar
         self.status_bar = QStatusBar(self)
         self.setStatusBar(self.status_bar)
