from __future__ import annotations

import json
import os
from typing import TypedDict

import distro
from modules._platform import _popen, get_cwd, get_platform
from PyQt5.QtWidgets import QMainWindow
from threads.downloader import Downloader
from threads.extractor import Extractor
from ui.update_window_ui import UpdateWindowUI
from windows.base_window import BaseWindow

release_link = "https://github.com/Victor-IX/Blender-Launcher/releases/download/{0}/Blender_Launcher_{0}_{1}_x64.zip"
api_link = "https://api.github.com/repos/Victor-IX/Blender-Launcher-V2/releases/tags/{}"


# this only shows relevant sections of the response
class GitHubAsset(TypedDict):
    url: str
    name: str
    browser_download_url: str


class GitHubRelease(TypedDict):
    assets: list[GitHubAsset]


class BlenderLauncherUpdater(QMainWindow, BaseWindow, UpdateWindowUI):
    def __init__(self, app, version, release_tag):
        super().__init__(app=app, version=version)
        self.setupUi(self)

        self._headers = {
            "X-GitHub-Api-Version": "2022-11-28",
        }

        self.release_tag = release_tag
        self.platform = get_platform()
        self.cwd = get_cwd()

        self.show()
        self.download()

    def get_link(self, response: GitHubRelease | None = None) -> str:
        assert self.manager is not None
        if response is None:
            # api_req = api_link.format(self.release_tag)
            # d = self.manager.request("GET", api_req, headers=self._headers)
            # assert d.data is not None
            # response: GitHubRelease = json.loads(d.data)
            with open("update_test_responses.json") as f:
                response = json.loads(f.read())

        assert response is not None

        assets = response["assets"]
        asset_table = {}  # {"<Distro>": asset}
        for asset in assets:
            if self.release_tag in asset["name"]:  # can never be so sure
                release_idx = asset["name"].find(self.release_tag) + len(self.release_tag) + 1
                asset_table[asset["name"][release_idx:-8]] = asset

        release = asset_table.get("Ubuntu", asset_table.get("Linux"))
        if release is None:
            return release_link.format(self.release_tag, self.platform)

        for key in (
            distro.id().title(),
            distro.like().title(),
            distro.id(),
            distro.like(),
        ):
            if key in asset_table:
                release = asset_table[key]
                break

        from pprint import pprint

        pprint(release)
        exit()

        return release["browser_download_url"]

    def download(self):
        # TODO
        # This function should not use proxy for downloading new builds!
        link = self.get_link() if self.platform == "Linux" else release_link.format(self.release_tag, self.platform)

        self.downloader = Downloader(self.manager, link)
        self.downloader.progress_changed.connect(self.ProgressBar.set_progress)
        self.downloader.finished.connect(self.extract)
        self.downloader.start()

    def extract(self, source):
        self.extractor = Extractor(self.manager, source, self.cwd)
        self.extractor.progress_changed.connect(self.ProgressBar.set_progress)
        self.extractor.finished.connect(self.finish)
        self.extractor.start()

    def finish(self, dist):
        # Launch 'Blender Launcher.exe' and exit
<<<<<<< HEAD
        dist = str(dist)
=======
        launcher = str(dist)
>>>>>>> 0f2656f0
        if self.platform == "Windows":
            _popen([launcher])
        elif self.platform == "Linux":
            os.chmod(dist, 0o744)
            _popen('nohup "' + launcher + '"')

        self.app.quit()

    def closeEvent(self, event):
        event.ignore()
        self.showMinimized()<|MERGE_RESOLUTION|>--- conflicted
+++ resolved
@@ -101,11 +101,7 @@
 
     def finish(self, dist):
         # Launch 'Blender Launcher.exe' and exit
-<<<<<<< HEAD
-        dist = str(dist)
-=======
         launcher = str(dist)
->>>>>>> 0f2656f0
         if self.platform == "Windows":
             _popen([launcher])
         elif self.platform == "Linux":
